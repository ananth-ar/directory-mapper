--- conflicted
+++ resolved
@@ -3,19 +3,12 @@
     ├── go.mod
     ├── [hr]
     │   ├── [fgf]
-<<<<<<< HEAD
+    │   │   ├── gggf.txt
+    │   │   └── samp.go
+    │   ├── [fgf]
     │   │   └── gggf.txt
     │   ├── h.txt
     │   └── main.go
-=======
-    │   │   ├── gggf.txt
-    │   │   └── samp.go
-    │   ├── [fgf]
-    │   │   ├── gggf.txt
-    │   │   └── samp.go
-    │   └── h.txt
-    ├── main.go
->>>>>>> e7997d2f
     └── [temp]
 
 --- File Contents ---
@@ -26,11 +19,13 @@
 
 go 1.23.3
 
-<<<<<<< HEAD
 </go.mod>
 <gggf.txt>
 00000000000000000000000000000000000
 </gggf.txt>
+<samp.go>
+package temp
+</samp.go>
 <h.txt>
 gfghghjgjh
 </h.txt>
@@ -40,8 +35,5 @@
 <gg.go>
 package temp
 </gg.go>
-=======
->>>>>>> e7997d2f
 
---- File: C:\Users\ananth\dnd-kit\dirMapper\hr\h.txt ---
-gfghghjgjh+</File_Contents>